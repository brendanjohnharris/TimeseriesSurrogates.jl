--- conflicted
+++ resolved
@@ -48,8 +48,6 @@
 
 TimeseriesSurrogates.jl provides the function `surroplot(x, s)`, which comes into scope when `using Plots`. This function is used in the example applications.
 
-<<<<<<< HEAD
-
 ## Installation
 
 TimeseriesSurrogates is a registered Julia package. To install the latest version, run the following in your Julia console.
@@ -57,6 +55,3 @@
 ```julia
 import Pkg; Pkg.add("TimeseriesSurrogates")
 ```
-=======
-## References
->>>>>>> c28f55be
