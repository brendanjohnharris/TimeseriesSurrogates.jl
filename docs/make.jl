--- conflicted
+++ resolved
@@ -12,12 +12,5 @@
     repo   = "github.com/kahaaga/TimeseriesSurrogates.jl.git",
     julia  = "0.6",
     osname = "linux",
-<<<<<<< HEAD
-    target = "gh-pages",
     latest = "master"
-=======
-    target = "build",
-    make = nothing,
-    deps = nothing
->>>>>>> a93c63d3
 )