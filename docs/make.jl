--- conflicted
+++ resolved
@@ -42,14 +42,11 @@
         "Amplitude-adjusted FT" => "constrained/amplitude_adjusted.md",
         "Truncated FT/AAFT" => "constrained/truncated_fourier_transform.md",
         "Pseudo-periodic" => "constrained/pps.md",
-<<<<<<< HEAD
         "Wavelet-based" => "constrained/wls.md",
-        "Surrogates for Irregular Timeseries" => "constrained/irregular_surrogates.md"
-=======
         "Pseudo-periodic twin" => "constrained/ppts.md",
         "Wavelet-based" => "constrained/wls.md",
         "Multidimensional surrogates" => "constrained/multidim.md",
->>>>>>> 656b3bcd
+        "Surrogates for irregular timeseries" => "constrained/irregular_surrogates.md",
     ],
     "Utility systems" => "man/exampleprocesses.md"
 ]
