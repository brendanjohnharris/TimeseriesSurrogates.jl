using Test
using TimeseriesSurrogates

<<<<<<< HEAD
N = 1000
ts = cumsum(randn(N))
ts_nan = cumsum(randn(N))
ts_nan[1] = NaN
x = cos.(range(0, 20π, length = N)) .+ randn(N)*0.05


@testset "LombScargle" begin
	t = (0:N-1) + rand(N)
	tol=10

	s = surrogate(x, LS(t, tol=tol))

	@test sort(x) == sort(s)

end

@testset "WLS" begin
    wts = WLS()
    wts = WLS(AAFT())
    s = surrogate(x, wts)

    @test length(s) == length(x)
    @test all([s[i] ∈ x for i = 1:N])
end

@testset "Periodic" begin
	pp = PseudoPeriodic(3, 25, 0.05)
	s = surrogate(x, pp)
	@test length(s) == length(ts)
	@test all(s[i] ∈ x for i in 1:N)
	# Perhaps a more advanced test, e.g. that both components have Fourier peak at
	# the same frequency, should be considered.

	#TODO: Test for noiseradius
end

@testset "BlockShuffle" begin
    bs1 = BlockShuffle()
    bs2 = BlockShuffle(4)
    s1 = surrogate(x, bs1)
    s2 = surrogate(x, bs2)

    @test length(s1) == length(x)
    @test length(s2) == length(x)
    @test all([s1[i] ∈ x for i = 1:N])
    @test all([s2[i] ∈ x for i = 1:N])
end

@testset "RandomShuffle" begin
    rs = RandomShuffle()
    s = surrogate(x, rs)

    @test length(s) == length(x)
    @test all([s[i] ∈ x for i = 1:N])
end

@testset "AAFT" begin
    aaft = AAFT()
    s = surrogate(x, aaft)

    @test length(s) == length(x)
    @test all([s[i] ∈ x for i = 1:N])
end

@testset "IAAFT" begin
    iaaft = IAAFT()
    s = surrogate(x, iaaft)

    @test length(s) == length(x)
    @test all([s[i] ∈ x for i = 1:N])
end

@testset "TFTS" begin
    method_preserve_lofreq = TFTS(0.05)
    method_preserve_hifreq = TFTS(-0.05)

    s = surrogate(x, method_preserve_lofreq)
    @test length(s) == length(x)

    s = surrogate(x, method_preserve_hifreq)
    @test length(s) == length(x)

    @test_throws ArgumentError TFTS(0)
end


@testset "TAAFT" begin
    method_preserve_lofreq = TAAFT(0.05)
    method_preserve_hifreq = TAAFT(-0.05)

    s = surrogate(x, method_preserve_lofreq)
    @test length(s) == length(x)
    @test all([s[i] ∈ x for i = 1:N])

    s = surrogate(x, method_preserve_hifreq)
    @test length(s) == length(x)
    @test all([s[i] ∈ x for i = 1:N])

    @test_throws ArgumentError TAAFT(0)
end


@testset "RandomFourier" begin
    @testset "random phases" begin
        phases = true
        rf = RandomFourier(phases)
        s = surrogate(x, rf)

        @test length(s) == length(x)
    end

    @testset "random amplitudes" begin
        phases = false
        rf = RandomFourier(phases)
        s = surrogate(x, rf)

        @test length(s) == length(x)
    end
end


#=
@testset "IAAFT" begin
    # With pre-planning
    method = IAAFT(ts)
    surr = surrogate(ts, method)
    @test length(ts) == length(surr)
    @test all(sort(ts) .== sort(surr))

    # Without pre-planning
    method = IAAFT()
    surr = surrogate(ts, method)
    @test length(ts) == length(surr)
    @test all(sort(ts) .== sort(surr))
end
=#
=======
include("all_method_tests.jl")
include("reproducibility.jl")
>>>>>>> 656b3bcd
<|MERGE_RESOLUTION|>--- conflicted
+++ resolved
@@ -1,145 +1,5 @@
 using Test
 using TimeseriesSurrogates
 
-<<<<<<< HEAD
-N = 1000
-ts = cumsum(randn(N))
-ts_nan = cumsum(randn(N))
-ts_nan[1] = NaN
-x = cos.(range(0, 20π, length = N)) .+ randn(N)*0.05
-
-
-@testset "LombScargle" begin
-	t = (0:N-1) + rand(N)
-	tol=10
-
-	s = surrogate(x, LS(t, tol=tol))
-
-	@test sort(x) == sort(s)
-
-end
-
-@testset "WLS" begin
-    wts = WLS()
-    wts = WLS(AAFT())
-    s = surrogate(x, wts)
-
-    @test length(s) == length(x)
-    @test all([s[i] ∈ x for i = 1:N])
-end
-
-@testset "Periodic" begin
-	pp = PseudoPeriodic(3, 25, 0.05)
-	s = surrogate(x, pp)
-	@test length(s) == length(ts)
-	@test all(s[i] ∈ x for i in 1:N)
-	# Perhaps a more advanced test, e.g. that both components have Fourier peak at
-	# the same frequency, should be considered.
-
-	#TODO: Test for noiseradius
-end
-
-@testset "BlockShuffle" begin
-    bs1 = BlockShuffle()
-    bs2 = BlockShuffle(4)
-    s1 = surrogate(x, bs1)
-    s2 = surrogate(x, bs2)
-
-    @test length(s1) == length(x)
-    @test length(s2) == length(x)
-    @test all([s1[i] ∈ x for i = 1:N])
-    @test all([s2[i] ∈ x for i = 1:N])
-end
-
-@testset "RandomShuffle" begin
-    rs = RandomShuffle()
-    s = surrogate(x, rs)
-
-    @test length(s) == length(x)
-    @test all([s[i] ∈ x for i = 1:N])
-end
-
-@testset "AAFT" begin
-    aaft = AAFT()
-    s = surrogate(x, aaft)
-
-    @test length(s) == length(x)
-    @test all([s[i] ∈ x for i = 1:N])
-end
-
-@testset "IAAFT" begin
-    iaaft = IAAFT()
-    s = surrogate(x, iaaft)
-
-    @test length(s) == length(x)
-    @test all([s[i] ∈ x for i = 1:N])
-end
-
-@testset "TFTS" begin
-    method_preserve_lofreq = TFTS(0.05)
-    method_preserve_hifreq = TFTS(-0.05)
-
-    s = surrogate(x, method_preserve_lofreq)
-    @test length(s) == length(x)
-
-    s = surrogate(x, method_preserve_hifreq)
-    @test length(s) == length(x)
-
-    @test_throws ArgumentError TFTS(0)
-end
-
-
-@testset "TAAFT" begin
-    method_preserve_lofreq = TAAFT(0.05)
-    method_preserve_hifreq = TAAFT(-0.05)
-
-    s = surrogate(x, method_preserve_lofreq)
-    @test length(s) == length(x)
-    @test all([s[i] ∈ x for i = 1:N])
-
-    s = surrogate(x, method_preserve_hifreq)
-    @test length(s) == length(x)
-    @test all([s[i] ∈ x for i = 1:N])
-
-    @test_throws ArgumentError TAAFT(0)
-end
-
-
-@testset "RandomFourier" begin
-    @testset "random phases" begin
-        phases = true
-        rf = RandomFourier(phases)
-        s = surrogate(x, rf)
-
-        @test length(s) == length(x)
-    end
-
-    @testset "random amplitudes" begin
-        phases = false
-        rf = RandomFourier(phases)
-        s = surrogate(x, rf)
-
-        @test length(s) == length(x)
-    end
-end
-
-
-#=
-@testset "IAAFT" begin
-    # With pre-planning
-    method = IAAFT(ts)
-    surr = surrogate(ts, method)
-    @test length(ts) == length(surr)
-    @test all(sort(ts) .== sort(surr))
-
-    # Without pre-planning
-    method = IAAFT()
-    surr = surrogate(ts, method)
-    @test length(ts) == length(surr)
-    @test all(sort(ts) .== sort(surr))
-end
-=#
-=======
 include("all_method_tests.jl")
-include("reproducibility.jl")
->>>>>>> 656b3bcd
+include("reproducibility.jl")