--- conflicted
+++ resolved
@@ -13,28 +13,18 @@
 InplaceOps = "505f98c9-085e-5b2c-8e89-488be7bf1f34"
 Interpolations = "a98d9a8b-a2ab-59e6-89dd-64a1c18fca59"
 LinearAlgebra = "37e2e46d-f89d-539d-b4ee-838fcccc9c8e"
-<<<<<<< HEAD
 LombScargle = "fc60dff9-86e7-5f2f-a8a0-edeadbb75bd9"
-=======
 Random = "9a3f8284-a2c9-5f02-9a11-845980a1fd5c"
->>>>>>> 656b3bcd
 Requires = "ae029012-a4dd-5104-9daa-d747884805df"
 StatsBase = "2913bbd2-ae8a-5f71-8c99-4fb6c76f3a91"
 Wavelets = "29a6e085-ba6d-5f35-a997-948ac2efa89a"
 
 [compat]
-<<<<<<< HEAD
-AbstractFFTs = "= 0.4.1, 0.5"
-DSP = "^0.5.2, 0.6, ^1"
-DelayEmbeddings = "1.5.1"
-Distributions = "0.21, 1, 0.23"
-=======
 AbstractFFTs = "1"
 DSP = "^0.5.2, 0.6, ^1, 0.7"
 DelayEmbeddings = "2"
 Distances = "0.10, 1"
 Distributions = "0.21, 1, 0.23, 0.24, 0.25"
->>>>>>> 656b3bcd
 InplaceOps = "^0.3.0, ^1"
 Interpolations = "^0.12, ^1, 0.13"
 Requires = "^0.5.2, ^1"
