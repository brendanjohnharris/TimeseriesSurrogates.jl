module TimeseriesSurrogates

# TODO: I think it is more clear when each file uses the packages it needs instead of
# the global usage here. It makes it easier to understand how each algorithm works
# and what it needs
using Distributions
using StatsBase
using InplaceOps
using AbstractFFTs
using DSP
using Interpolations
using Wavelets
using Requires

include("api.jl")

include("utils/testsystems.jl")

# Periodogram interpolation
include("utils/interpolation.jl")

# The different surrogate routines
include("methods/randomshuffle.jl")
include("methods/blockshuffle.jl")
include("methods/randomfourier.jl")
include("methods/aaft.jl")
include("methods/iaaft.jl")
include("methods/wiaaft.jl")
include("methods/pseudoperiodic.jl")

# TODO: I think its more clear when each file exports the names it defines.
# The Julia function Base.names() can give you all exported names, so no reason to
# group them at the source.
<<<<<<< HEAD
export NLNS, NSAR2, AR1, randomwalk, SNLST,
        randomshuffle, randomamplitudes, randomphases, aaft, iaaft, wiaaft,
        # New API
        Surrogate,
        RandomShuffle, BlockShuffle, RandomFourier, AAFT, IAAFT, TFTS
=======
>>>>>>> 4d1b79f4

# Visualization routine for time series + surrogate + periodogram/acf/histogram
using Requires
function __init__()
    @require Plots="91a5bcdd-55d7-5caf-9e0b-520d859cae80" begin
        # Define and export plot routines for all combinations of example processes and surrogate
        # types
        processes = (:AR1, :NSAR2, :randomwalk, :SNLST)
        surrogate_methods = (:RandomShuffle, :BlockShuffle, :RandomFourier, :AAFT, :IAAFT, :PseudoPeriodic)
        include("plotting/surrogate_plot.jl")
        include("plotting/plots_and_anim.jl")
    end

    @require UncertainData="dcd9ba68-c27b-5cea-ae21-829cd07325bf" begin
        include("utils/uncertaindatasets.jl")
    end
end

end # module<|MERGE_RESOLUTION|>--- conflicted
+++ resolved
@@ -31,14 +31,6 @@
 # TODO: I think its more clear when each file exports the names it defines.
 # The Julia function Base.names() can give you all exported names, so no reason to
 # group them at the source.
-<<<<<<< HEAD
-export NLNS, NSAR2, AR1, randomwalk, SNLST,
-        randomshuffle, randomamplitudes, randomphases, aaft, iaaft, wiaaft,
-        # New API
-        Surrogate,
-        RandomShuffle, BlockShuffle, RandomFourier, AAFT, IAAFT, TFTS
-=======
->>>>>>> 4d1b79f4
 
 # Visualization routine for time series + surrogate + periodogram/acf/histogram
 using Requires
